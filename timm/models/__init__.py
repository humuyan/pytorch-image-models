from .inception_v4 import *
from .inception_resnet_v2 import *
from .densenet import *
from .resnet import *
from .dpn import *
from .senet import *
from .xception import *
from .nasnet import *
from .pnasnet import *
<<<<<<< HEAD
from .selecsls import *
from .gen_efficientnet import *
=======
from .efficientnet import *
from .mobilenetv3 import *
>>>>>>> 1f4498f2
from .inception_v3 import *
from .gluon_resnet import *
from .gluon_xception import *
from .res2net import *
from .dla import *
from .hrnet import *

from .registry import *
from .factory import create_model
from .helpers import load_checkpoint, resume_checkpoint
from .test_time_pool import TestTimePoolHead, apply_test_time_pool<|MERGE_RESOLUTION|>--- conflicted
+++ resolved
@@ -7,13 +7,9 @@
 from .xception import *
 from .nasnet import *
 from .pnasnet import *
-<<<<<<< HEAD
 from .selecsls import *
-from .gen_efficientnet import *
-=======
 from .efficientnet import *
 from .mobilenetv3 import *
->>>>>>> 1f4498f2
 from .inception_v3 import *
 from .gluon_resnet import *
 from .gluon_xception import *
